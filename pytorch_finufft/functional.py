"""
Implementations of the corresponding Autograd functions
"""

from typing import Any, Callable, Dict, Optional, Tuple, Union

import numpy as np
import torch

try:
    import finufft

    FINUFFT_AVAIL = True
except ImportError:
    FINUFFT_AVAIL = False

try:
    import cufinufft

    CUFINUFFT_AVAIL = True
except ImportError:
    CUFINUFFT_AVAIL = False

if not (FINUFFT_AVAIL or CUFINUFFT_AVAIL):
    raise ImportError(
        "No FINUFFT implementation available. "
        "Install either finufft or cufinufft and ensure they are importable."
    )

import pytorch_finufft._err as err

###############################################################################
# 1d Functions
###############################################################################


class finufft1D2(torch.autograd.Function):
    """
    FINUFFT 1d Problem type 2
    """

    @staticmethod
    def forward(
        ctx: Any,
        points: torch.Tensor,
        targets: torch.Tensor,
        out: Optional[torch.Tensor] = None,
        fftshift: bool = False,
        finufftkwargs: Dict[str, Union[int, float]] = {},
    ) -> torch.Tensor:
        """
        Evaluates the Type 2 NUFFT on the inputs.

        NOTE: By default, the ordering is set to match that of Pytorch,
         Numpy, and Scipy's FFT APIs. To match the mode ordering
         native to FINUFFT, set fftshift=True.

        ```
        c[j] = SUM f[k1] exp(+/-i k1 x(j))
            k1

            for j = 0, ..., M-1, where the sum is over -N1/2 <= k1 <= (N1-1)/2
        ```

        Parameters
        ----------
        ctx : Any
            PyTorch context object
        points : torch.Tensor
            The non-uniform points x_j. Valid only between -3pi and 3pi.
        targets : torch.Tensor
            The target Fourier mode coefficients f_k.
        out : Optional[torch.Tensor], optional
            Array to take the result in-place, by default None
        fftshift : bool
            If True centers the 0 mode in the resultant array, by default False
        finufftkwargs : Dict[str, Union[int, float]]
            Additional arguments will be passed into FINUFFT. See
            https://finufft.readthedocs.io/en/latest/python.html. By default
            an empty dictionary

        Returns
        -------
        torch.Tensor
            The resultant array c[j]

        Raises
        ------
        ValueError
            In the case that the mode ordering is double-specified with both
            fftshift and the kwarg modeord (only one should be provided).
        """
        if out is not None:
            print("In-place results are not yet implemented")

        err._type2_checks((points,), targets)

        finufftkwargs = {k: v for k, v in finufftkwargs.items()}
        _mode_ordering = finufftkwargs.pop("modeord", 1)
        _i_sign = finufftkwargs.pop("isign", 1)

        if fftshift:
            if _mode_ordering != 1:
                raise ValueError(
                    "Double specification of ordering; only one of fftshift "
                    "and modeord should be provided"
                )
            _mode_ordering = 0

        ctx.isign = _i_sign
        ctx.mode_ordering = _mode_ordering
        ctx.fftshift = fftshift
        ctx.finufftkwargs = finufftkwargs

        ctx.save_for_backward(points, targets)

        finufft_out = finufft.nufft1d2(
            points.data.numpy(),
            targets.data.numpy(),
            modeord=_mode_ordering,
            isign=_i_sign,
            **finufftkwargs,
        )

        return torch.from_numpy(finufft_out)

    @staticmethod
    def backward(
        ctx: Any, grad_output: torch.Tensor
    ) -> Tuple[Union[torch.Tensor, None], ...]:
        """
        Implements derivatives wrt. each argument in the forward method

        Parameters
        ----------
        ctx : Any
            PyTorch context object
        grad_output : torch.Tensor
            Backpass gradient output

        Returns
        -------
        Tuple[Union[torch.Tensor, None], ...]
            Tuple of derivatives wrt. each argument in the forward method
        """
        _i_sign = ctx.isign
        _mode_ordering = ctx.mode_ordering
        finufftkwargs = ctx.finufftkwargs

        points, targets = ctx.saved_tensors

        grad_points = grad_targets = None

        if ctx.needs_input_grad[0]:
            # w.r.t. the points x_j

            k_ramp = torch.arange(0, targets.shape[-1], dtype=points.dtype) - (
                targets.shape[-1] // 2
            )
            if _mode_ordering != 0:
                k_ramp = torch.fft.ifftshift(k_ramp)

            # TODO analytically work out if we can simplify this *1j,
            # the below conj, and below *values
            ramped_targets = k_ramp * targets * 1j * _i_sign

            np_points = (points.data).numpy()
            np_ramped_targets = (ramped_targets.data).numpy()

            grad_points = torch.from_numpy(
                finufft.nufft1d2(
                    np_points,
                    np_ramped_targets,
                    isign=_i_sign,
                    modeord=_mode_ordering,
                    **finufftkwargs,
                )
            ).to(targets.dtype)

            grad_points = grad_points.conj()
            grad_points *= grad_output

            grad_points = grad_points.real

        if ctx.needs_input_grad[1]:
            np_points = points.data.numpy()
            np_grad_output = grad_output.data.numpy()

            grad_targets = torch.from_numpy(
                finufft.nufft1d1(
                    np_points,
                    np_grad_output,
                    len(targets),
                    modeord=_mode_ordering,
                    isign=(-1 * _i_sign),
                    **finufftkwargs,
                )
            )

        return grad_points, grad_targets, None, None, None


###############################################################################
# 2d Functions
###############################################################################


class finufft2D2(torch.autograd.Function):
    """
    FINUFFT 2D problem type 2
    """

    @staticmethod
    def forward(
        ctx: Any,
        points_x: torch.Tensor,
        points_y: torch.Tensor,
        targets: torch.Tensor,
        out: Optional[torch.Tensor] = None,
        fftshift: bool = False,
        finufftkwargs: Dict[str, Union[int, float]] = {},
    ) -> torch.Tensor:
        """
        Evaluates the Type 2 NUFFT on the inputs.

        NOTE: By default, the ordering is set to match that of Pytorch,
         Numpy, and Scipy's FFT APIs. To match the mode ordering
         native to FINUFFT, set fftshift=True.

        ```
        c[j] = SUM f[k1, k2] exp(+/-i (k1 x(j) + k2 y(j)))
            k1, k2

            for j = 0, ..., M-1, where the sum is over -N1/2 <= k1 <= (N1-1)/2,
            -N2/2 <= k2 <= (N2-1)/2
        ```

        Parameters
        ----------
        ctx : Any
            Pytorch context objecy
        points_x : torch.Tensor
            The non-uniform points x_j
        points_y : torch.Tensor
            The non-uniform points y_j
        targets : torch.Tensor
            The target Fourier mode coefficients f[k1, k2]
        out : Optional[torch.Tensor], optional
            Array to take the result in-place, by default None
        fftshift : bool
            If True centers the 0 mode in the resultant torch.Tensor, by default False
        finufftkwargs : Dict[str, Union[int, float]]
            Additional arguments will be passed into FINUFFT. See
            https://finufft.readthedocs.io/en/latest/python.html. By default
            an empty dictionary

        Returns
        -------
        torch.Tensor
            The resultant array c[j]

        Raises
        ------
        ValueError
            In the case of conflicting specification of the wave-mode ordering.
        """

        if out is not None:
            print("In-place results are not yet implemented")

        # TODO -- extend checks to 2d
        err._type2_checks((points_x, points_y), targets)

        finufftkwargs = {k: v for k, v in finufftkwargs.items()}
        _mode_ordering = finufftkwargs.pop("modeord", 1)
        _i_sign = finufftkwargs.pop("isign", 1)

        if fftshift:
            if _mode_ordering != 1:
                raise ValueError(
                    "Double specification of ordering; only one of fftshift and "
                    "modeord should be provided."
                )
            _mode_ordering = 0

        ctx.isign = _i_sign
        ctx.mode_ordering = _mode_ordering
        ctx.fftshift = fftshift
        ctx.finufftkwargs = finufftkwargs

        ctx.save_for_backward(points_x, points_y, targets)

        finufft_out = finufft.nufft2d2(
            points_x.data.numpy(),
            points_y.data.numpy(),
            targets.data.numpy(),
            modeord=_mode_ordering,
            isign=_i_sign,
            **finufftkwargs,
        )

        return torch.from_numpy(finufft_out)

    @staticmethod
    def backward(
        ctx: Any, grad_output: torch.Tensor
    ) -> Tuple[
        Union[torch.Tensor, None],
        Union[torch.Tensor, None],
        Union[torch.Tensor, None],
        None,
        None,
        None,
    ]:
        """
        Implements derivatives wrt. each argument in the forward method.

        Parameters
        ----------
        ctx : Any
            Pytorch context object
        grad_output : torch.Tensor
            Backpass gradient output.

        Returns
        -------
        Tuple[ Union[torch.Tensor, None], ...]
            A tuple of derivatives wrt. each argument in the forward method
        """
        _i_sign = ctx.isign
        _mode_ordering = ctx.mode_ordering
        finufftkwargs = ctx.finufftkwargs

        points_x, points_y, targets = ctx.saved_tensors

        x_ramp = torch.arange(0, targets.shape[0], dtype=points_x.dtype) - (
            targets.shape[0] // 2
        )
        y_ramp = torch.arange(0, targets.shape[1], dtype=points_y.dtype) - (
            targets.shape[1] // 2
        )
        XX, YY = torch.meshgrid(x_ramp, y_ramp)

        grad_points_x = grad_points_y = grad_targets = None

        if ctx.needs_input_grad[0]:
            # wrt. points_x
            if _mode_ordering != 0:
                XX = torch.fft.ifftshift(XX)

            # TODO analytically work out if we can simplify this *1j,
            # the below conj, and below *values
            ramped_targets = XX * targets * 1j * _i_sign

            np_points_x = points_x.data.numpy()
            np_points_y = points_y.data.numpy()
            np_ramped_targets = ramped_targets.data.numpy()

            grad_points_x = torch.from_numpy(
                finufft.nufft2d2(
                    np_points_x,
                    np_points_y,
                    np_ramped_targets,
                    isign=_i_sign,
                    modeord=_mode_ordering,
                    **finufftkwargs,
                )
            ).to(targets.dtype)

            grad_points_x = grad_points_x.conj()
            grad_points_x *= grad_output

            grad_points_x = grad_points_x.real

        if ctx.needs_input_grad[1]:
            # wrt. points_y

            if _mode_ordering != 0:
                YY = torch.fft.ifftshift(YY)

            # TODO analytically work out if we can simplify this *1j,
            # the below conj, and below *values
            ramped_targets = YY * targets * 1j * _i_sign

            np_points_x = points_x.data.numpy()
            np_points_y = points_y.data.numpy()
            np_ramped_targets = ramped_targets.data.numpy()

            grad_points_y = torch.from_numpy(
                finufft.nufft2d2(
                    np_points_x,
                    np_points_y,
                    np_ramped_targets,
                    isign=_i_sign,
                    modeord=_mode_ordering,
                    **finufftkwargs,
                )
            ).to(targets.dtype)

            grad_points_y = grad_points_y.conj()
            grad_points_y *= grad_output

            grad_points_y = grad_points_y.real

        if ctx.needs_input_grad[2]:
            # wrt. targets

            np_points_x = points_x.data.numpy()
            np_points_y = points_y.data.numpy()

            np_grad_output = grad_output.data.numpy()

            grad_targets = torch.from_numpy(
                finufft.nufft2d1(
                    np_points_x,
                    np_points_y,
                    np_grad_output,
                    len(targets),
                    modeord=_mode_ordering,
                    isign=(-1 * _i_sign),
                    **finufftkwargs,
                )
            )

        return (
            grad_points_x,
            grad_points_y,
            grad_targets,
            None,
            None,
            None,
        )


###############################################################################
# 3d Functions
###############################################################################


class finufft3D2(torch.autograd.Function):
    """
    FINUFFT 3D problem type 2
    """

    @staticmethod
    def forward(
        ctx: Any,
        points_x: torch.Tensor,
        points_y: torch.Tensor,
        points_z: torch.Tensor,
        targets: torch.Tensor,
        out: Optional[torch.Tensor] = None,
        fftshift: bool = False,
        finufftkwargs: Dict[str, Union[int, float]] = {},
    ) -> torch.Tensor:
        """
        Evalutes the Type 2 NUFFT on the inputs

        NOTE: By default, the ordering is set to match that of Pytorch,
         Numpy, and Scipy's FFT APIs. To match the mode ordering
         native to FINUFFT, set fftshift=True.
        ```
        c[j] = SUM f[k1, k2, k3] exp(+/-i (k1 x(j) + k2 y(j) + k3 z(j)))
               k1, k2, k3

            for j = 0, ..., M-1, where the sum is over -N1/2 <= k1 <= (N1-1)/2,
            -N2/2 <= k2 <= (N2-1)/2, -N3/2 <= k3 <= (N3-1)/2
        ```

        Parameters
        ----------
        ctx : Any
            Pytorch context object
        points_x : torch.Tensor
            The non-uniform points x_j. Valid only between -3pi and 3pi.
        points_y : torch.Tensor
            The non-uniform points y_j. Valid only between -3pi and 3pi.
        points_z : torch.Tensor
            The non-uniform points z_j. Valid only between -3pi and 3pi.
        targets : torch.Tensor
            The target Fourier mode coefficients f_{k1, k2, k3}
        out : Optional[torch.Tensor], optional
            Array to use for in-place result, by default None
        fftshift : bool
            If True centers the 0 mode in the resultant array, by default False
        finufftkwargs : Dict[str, Union[int, float]]
            Additional arguments will be passed into FINUFFT. See
            https://finufft.readthedocs.io/en/latest/python.html. By default
            an empty dictionary

        Returns
        -------
        torch.Tensor
            The resultant array c[j]

        Raises
        ------
        ValueError
            In the case that the mode ordering is double-specified with both
            fftshift and the kwarg modeord (only one should be provided).
        """
        if out is not None:
            print("In-place results are not yet implemented")

        err._type2_checks((points_x, points_y, points_z), targets)

        finufftkwargs = {k: v for k, v in finufftkwargs.items()}
        _mode_ordering = finufftkwargs.pop("modeord", 1)
        _i_sign = finufftkwargs.pop("isign", 1)

        if fftshift:
            if _mode_ordering != 1:
                raise ValueError(
                    "Double specification of ordering; only one of fftshift "
                    "and modeord should be provided."
                )
            _mode_ordering = 0

        ctx.isign = _i_sign
        ctx.mode_ordering = _mode_ordering
        ctx.fftshift = fftshift
        ctx.finufftkwargs = finufftkwargs

        ctx.save_for_backward(points_x, points_y, points_z, targets)

        finufft_out = finufft.nufft3d2(
            points_x.data.numpy(),
            points_y.data.numpy(),
            points_z.data.numpy(),
            targets.data.numpy(),
            modeord=_mode_ordering,
            isign=_i_sign,
            **finufftkwargs,
        )

        return torch.from_numpy(finufft_out)

    @staticmethod
    def backward(
        ctx: Any, grad_output: torch.Tensor
    ) -> Tuple[Union[torch.Tensor, None], ...]:
        """
        Implements derivatives wrt. each argument in the forward method

        Parameters
        ----------
        ctx : Any
            Pytorch context object
        grad_output : torch.Tensor
            Backpass gradient output

        Returns
        -------
        Tuple[Union[torch.Tensor, None], ...]
            Tuple of derivatives wrt. each argument in the forward method
        """
        _i_sign = ctx.isign
        _mode_ordering = ctx.mode_ordering
        finufftkwargs = ctx.finufftkwargs

        points_x, points_y, points_z, targets = ctx.saved_tensors

        x_ramp = torch.arange(0, targets.shape[0], dtype=points_x.dtype) - (
            targets.shape[0] // 2
        )
        y_ramp = torch.arange(0, targets.shape[0], dtype=points_x.dtype) - (
            targets.shape[0] // 2
        )
        z_ramp = torch.arange(0, targets.shape[0], dtype=points_x.dtype) - (
            targets.shape[0] // 2
        )
        XX, YY, ZZ = torch.meshgrid(x_ramp, y_ramp, z_ramp)

        grad_points_x = grad_points_y = grad_points_z = grad_values = None

        if ctx.needs_input_grad[0]:
            # wrt. points_x
            if _mode_ordering != 0:
                XX = torch.fft.ifftshift(XX)

            # TODO analytically work out if we can simplify this *1j,
            # the below conj, and below *values
            ramped_targets = XX * targets * 1j * _i_sign

            np_points_x = points_x.data.numpy()
            np_points_y = points_y.data.numpy()
            np_points_z = points_z.data.numpy()
            np_ramped_targets = ramped_targets.data.numpy()

            grad_points_x = torch.from_numpy(
                finufft.nufft3d2(
                    np_points_x,
                    np_points_y,
                    np_points_z,
                    np_ramped_targets,
                    isign=_i_sign,
                    modeord=_mode_ordering,
                    **finufftkwargs,
                )
            ).to(targets.dtype)

            grad_points_x = (grad_points_x.conj() * grad_output).real

        if ctx.needs_input_grad[1]:
            # wrt. points_y
            if _mode_ordering != 0:
                YY = torch.fft.ifftshift(YY)

            # TODO analytically work out if we can simplify this *1j,
            # the below conj, and below *values
            ramped_targets = YY * targets * 1j * _i_sign

            np_points_x = points_x.data.numpy()
            np_points_y = points_y.data.numpy()
            np_points_z = points_z.data.numpy()
            np_ramped_targets = ramped_targets.data.numpy()

            grad_points_y = torch.from_numpy(
                finufft.nufft3d2(
                    np_points_x,
                    np_points_y,
                    np_points_z,
                    np_ramped_targets,
                    isign=_i_sign,
                    modeord=_mode_ordering,
                    **finufftkwargs,
                )
            ).to(targets.dtype)

            grad_points_y = (grad_points_y.conj() * grad_output).real

        if ctx.needs_input_grad[2]:
            # wrt. points_z
            if _mode_ordering != 0:
                ZZ = torch.fft.ifftshift(ZZ)

            # TODO analytically work out if we can simplify this *1j,
            # the below conj, and below *values
            ramped_targets = ZZ * targets * 1j * _i_sign

            np_points_x = points_x.data.numpy()
            np_points_y = points_y.data.numpy()
            np_points_z = points_z.data.numpy()
            np_ramped_targets = ramped_targets.data.numpy()

            grad_points_z = torch.from_numpy(
                finufft.nufft3d2(
                    np_points_x,
                    np_points_y,
                    np_points_z,
                    np_ramped_targets,
                    isign=_i_sign,
                    modeord=_mode_ordering,
                    **finufftkwargs,
                )
            ).to(targets.dtype)

            grad_points_z = (grad_points_z.conj() * grad_output).real

        if ctx.needs_input_grad[3]:
            np_points_x = points_x.data.numpy()
            np_points_y = points_y.data.numpy()
            np_points_z = points_z.data.numpy()
            np_grad_output = grad_output.data.numpy()

            grad_values = torch.from_numpy(
                finufft.nufft3d1(
                    np_points_x,
                    np_points_y,
                    np_points_z,
                    np_grad_output,
                    len(np_grad_output),
                    isign=(-1 * _i_sign),
                    modeord=_mode_ordering,
                    **finufftkwargs,
                )
            )

        return (
            grad_points_x,
            grad_points_y,
            grad_points_z,
            grad_values,
            None,
            None,
            None,
        )


###############################################################################
# Consolidated forward function for all 1D, 2D, and 3D problems for nufft type 1
###############################################################################


def get_nufft_func(
    dim: int, nufft_type: int, device_type: str
) -> Callable[..., torch.Tensor]:
    if device_type == "cuda":
        return getattr(cufinufft, f"nufft{dim}d{nufft_type}")  # type: ignore

    # CPU needs extra work to go to/from torch and numpy
    finufft_func = getattr(finufft, f"nufft{dim}d{nufft_type}")

    def f(*args, **kwargs):
        new_args = [arg for arg in args]
        for i in range(len(new_args)):
            if isinstance(new_args[i], torch.Tensor):
                new_args[i] = new_args[i].data.numpy()

        return torch.from_numpy(finufft_func(*new_args, **kwargs))

    return f


class finufft_type1(torch.autograd.Function):
    @staticmethod
    def forward(  # type: ignore[override]
        ctx: Any,
        points: torch.Tensor,
        values: torch.Tensor,
        output_shape: Union[int, Tuple[int, int], Tuple[int, int, int]],
        out: Optional[torch.Tensor] = None,
        finufftkwargs: Optional[Dict[str, Union[int, float]]] = None,
    ) -> torch.Tensor:
        """
        Evaluates the Type 1 NUFFT on the inputs.
        """

        if out is not None:
            # All this requires is a check on the out array to make sure it is the
            # correct shape.
            raise NotImplementedError("In-place results are not yet implemented")

        err.check_devices(values, points)
        err.check_dtypes(values, points)
        err.check_sizes(values, points)
        points = torch.atleast_2d(points)
        ndim = points.shape[0]
        err.check_output_shape(ndim, output_shape)

        ctx.save_for_backward(points, values)

        if finufftkwargs is None:
            finufftkwargs = {}
        else:  # copy to avoid mutating caller's dictionary
            finufftkwargs = {k: v for k, v in finufftkwargs.items()}
        ctx.isign = finufftkwargs.pop("isign", -1)  # note: FINUFFT default is 1
        ctx.mode_ordering = finufftkwargs.pop(
            "modeord", 1
        )  # note: FINUFFT default is 0
        ctx.finufftkwargs = finufftkwargs

        nufft_func = get_nufft_func(ndim, 1, points.device.type)
        finufft_out = nufft_func(
            *points, values, output_shape, isign=ctx.isign, **ctx.finufftkwargs
        )

        # because modeord is missing from cufinufft
        if ctx.mode_ordering:
            finufft_out = torch.fft.ifftshift(finufft_out)

        return finufft_out

    @staticmethod
    def backward(  # type: ignore[override]
        ctx: Any, grad_output: torch.Tensor
    ) -> Tuple[Union[torch.Tensor, None], ...]:
        """
         Implements derivatives wrt. each argument in the forward method.

         Parameters
         ----------
         ctx : Any
             Pytorch context object.
         grad_output : torch.Tensor
             Backpass gradient output

         Returns
         -------
        Tuple[Union[torch.Tensor, None], ...]
             A tuple of derivatives wrt. each argument in the forward method
        """
        _i_sign = -1 * ctx.isign
        _mode_ordering = ctx.mode_ordering
        finufftkwargs = ctx.finufftkwargs

        points, values = ctx.saved_tensors
        device = points.device

        grads_points = None
        grad_values = None

        ndim = points.shape[0]

        nufft_func = get_nufft_func(ndim, 2, device.type)

        if any(ctx.needs_input_grad) and _mode_ordering:
            grad_output = torch.fft.fftshift(grad_output)

        if ctx.needs_input_grad[0]:
            # wrt points
            start_points = -(torch.tensor(grad_output.shape, device=device) // 2)
            end_points = start_points + torch.tensor(grad_output.shape, device=device)
            coord_ramps = torch.stack(
                torch.meshgrid(
                    *(
                        torch.arange(start, end, device=device)
                        for start, end in zip(start_points, end_points)
                    ),
                    indexing="ij",
                )
            )

<<<<<<< HEAD
            ramped_grad_output = coord_ramps * grad_output[np.newaxis] * 1j * _i_sign

            grads_points_ = []
            for ramp in ramped_grad_output:  # we can batch this into finufft
                if _mode_ordering:
                    ramp = torch.fft.fftshift(ramp)

                backprop_ramp = nufft_func(
                    *points,
                    ramp,
                    isign=_i_sign,
                    **finufftkwargs,
                )

                grad_points = (backprop_ramp.conj() * values).real

                grads_points_.append(grad_points)

            grads_points = torch.stack(grads_points_)
=======
            # we can't batch in 1d case so we squeeze and fix up the ouput later
            ramped_grad_output = (
                coord_ramps * grad_output[np.newaxis] * 1j * _i_sign
            ).squeeze()
            backprop_ramp = nufft_func(
                *points, ramped_grad_output, isign=_i_sign, **finufftkwargs
            )
            grads_points = torch.atleast_2d((backprop_ramp.conj() * values).real)
>>>>>>> d58e815d

        if ctx.needs_input_grad[1]:
            grad_values = nufft_func(
                *points,
                grad_output,
                isign=_i_sign,
                **finufftkwargs,
            )

        return (
            grads_points,
            grad_values,
            None,
            None,
            None,
            None,
        )<|MERGE_RESOLUTION|>--- conflicted
+++ resolved
@@ -811,27 +811,6 @@
                 )
             )
 
-<<<<<<< HEAD
-            ramped_grad_output = coord_ramps * grad_output[np.newaxis] * 1j * _i_sign
-
-            grads_points_ = []
-            for ramp in ramped_grad_output:  # we can batch this into finufft
-                if _mode_ordering:
-                    ramp = torch.fft.fftshift(ramp)
-
-                backprop_ramp = nufft_func(
-                    *points,
-                    ramp,
-                    isign=_i_sign,
-                    **finufftkwargs,
-                )
-
-                grad_points = (backprop_ramp.conj() * values).real
-
-                grads_points_.append(grad_points)
-
-            grads_points = torch.stack(grads_points_)
-=======
             # we can't batch in 1d case so we squeeze and fix up the ouput later
             ramped_grad_output = (
                 coord_ramps * grad_output[np.newaxis] * 1j * _i_sign
@@ -840,7 +819,6 @@
                 *points, ramped_grad_output, isign=_i_sign, **finufftkwargs
             )
             grads_points = torch.atleast_2d((backprop_ramp.conj() * values).real)
->>>>>>> d58e815d
 
         if ctx.needs_input_grad[1]:
             grad_values = nufft_func(
