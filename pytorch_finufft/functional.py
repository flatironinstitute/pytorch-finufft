--- conflicted
+++ resolved
@@ -17,7 +17,6 @@
     values: Optional[torch.Tensor],
     targets: Optional[torch.Tensor],
 ) -> None:
-<<<<<<< HEAD
     """
     Completes the type checks common to all three types of NUFFT
 
@@ -49,23 +48,6 @@
     """
 
     type3 = points is not None and values is not None and targets is not None
-=======
-    """Performs all type checks for FINUFFT forward calls.
-
-    Args:
-        points: torch.Tensor to be checked. Required for all types.
-        values: torch.Tensor to be checked. Required for Type 1 and 3
-        targets: torch.Tensor to be checked. Required for Type 2 and 3
-
-    Raises:
-        TypeError: in the case that not all inputs are torch.Tensor; in
-            the case that the precisions do not line up properly; in
-            the case that the datatypes are incorrect (eg. real-valued
-            when the input should be complex-valued)
-    """
-
-    type3 = (points is not None and values is not None and targets is not None)
->>>>>>> bc6433f5
 
     # Check all tensors
     if points is not None and not isinstance(points, torch.Tensor):
@@ -163,7 +145,6 @@
     points: torch.Tensor, values: torch.Tensor, targets: torch.Tensor
 ) -> None:
     """
-<<<<<<< HEAD
     Performs type, size, and precision checks for type 3 FINUFFT calls.
 
     Parameters
@@ -182,9 +163,6 @@
     TypeError
         In the case that the precisions do not match between points, values, targets (all should be double precision)
     """
-=======
-
->>>>>>> bc6433f5
     _common_type_checks(points, values, targets)
 
     if points.dtype is torch.float32 and (
@@ -240,7 +218,6 @@
             for -N1/2 <= k1 <= (N1-1)/2
         ```
 
-<<<<<<< HEAD
         Parameters
         ----------
         ctx : TODO [WHAT IS THE TYPE OF THIS???]
@@ -270,33 +247,7 @@
             In the case that the mode ordering is double-specified with both
             fftshift and the kwarg modeord (only one should be provided).
         """
-=======
-        Args:
-            ctx: PyTorch context object
-            points: The non-uniform points x_j; valid only
-                between -3pi and 3pi.
-            values: The source strengths c_j
-            output_shape: Number of Fourier modes to use in the computation;
-                should be specified if out is not given. If neither are
-                given, the length of values and points will be used to
-                infer output_shape.
-            out: Vector to fill in-place with resulting values; should be
-                provided if output_shape is not given
-            fftshift: If true, centers the 0 mode in the
-                resultant torch.Tensor.
-            **finufftkwargs: Keyword arguments to be passed directly
-                into FINUFFT Python API
-                #TODO -- link the one page, and note also isign.
-
-        Raises:
-            ValueError: in the case that the mode ordering is double specified,
-                implying a conflict (only one of modeord or fftshift should be provided)
-
-        Returns:
-            torch.Tensor: The resultant array
-        """
-
->>>>>>> bc6433f5
+
         _type1_checks(points, values)
 
         finufftkwargs = {k: v for k, v in finufftkwargs.items()}
@@ -306,12 +257,7 @@
         if fftshift:
             if _mode_ordering != 1:
                 raise ValueError(
-<<<<<<< HEAD
                     "Double specification of ordering; only one of fftshift and modeord should be provided"
-=======
-                    "Double specification of Fourier mode ordering;\
-                         only one of fftshift and modeord should be given"
->>>>>>> bc6433f5
                 )
             _mode_ordering = 0
 
@@ -337,7 +283,6 @@
         """
         Implements gradients for backward mode automatic differentiation
 
-<<<<<<< HEAD
         Parameters
         ----------
         ctx : TODO
@@ -349,15 +294,6 @@
         -------
         TODO [type]
             Tuple of derivatives with respect to each input
-=======
-        Args:
-            ctx: Pytorch context object TODO
-            grad_output: vjp output
-
-        Returns:
-            TODO : tuple of derivatives with respect to each input; only defined
-                in the case the input is a torch.Tensor
->>>>>>> bc6433f5
         """
 
         _i_sign = ctx.isign
@@ -370,10 +306,8 @@
         if ctx.needs_input_grad[0]:
             # w.r.t. the points x_j
             grad_points = None  # finufft.nufft1d2()
-<<<<<<< HEAD
             # TODO: fill this in
-=======
->>>>>>> bc6433f5
+            
         if ctx.needs_input_grad[1]:
             # w.r.t. the values c_j
             np_points = points.detach().numpy()
@@ -420,7 +354,6 @@
             for j = 0, ..., M-1, where the sum is over -N1/2 <= k1 <= (N1-1)/2
         ```
 
-<<<<<<< HEAD
         Parameters
         ----------
         ctx : TODO [WHAT IS THE TYPE OF THIS?]
@@ -444,19 +377,6 @@
         ValueError
             In the case that the mode ordering is double-specified with both
             fftshift and the kwarg modeord (only one should be provided).
-=======
-        Args:
-            ctx: PyTorch context object
-            points: The non-uniform points x_j; valid only between -3pi and 3pi
-            targets: Fourier mode coefficient tensor of length N1, where N1 may be even or odd.
-            out: Array to take the output in-place
-            fftshift: If true, centers the 0 mode in the resultant torch.Tensor
-            **finufftkwargs: Keyword arguments
-                # TODO -- link the one FINUFFT page regarding keywords, and note also isign and eps
-
-        Returns:
-            torch.Tensor(complex[M] or complex[ntransf, M]): The resulting array
->>>>>>> bc6433f5
         """
         _type2_checks(points, targets)
 
@@ -476,11 +396,8 @@
         ctx.fftshift = fftshift
         ctx.finufftkwargs = finufftkwargs
 
-<<<<<<< HEAD
         ctx.save_for_backward(points, targets)
 
-=======
->>>>>>> bc6433f5
         finufft_out = finufft.nufft1d2(
             points.detach().numpy(),
             targets.detach().numpy(),
@@ -494,7 +411,6 @@
     @staticmethod
     def backward(ctx, grad_output):
         """
-<<<<<<< HEAD
         Implements gradients for backward mode automatic differentiation
 
         Parameters
@@ -509,31 +425,13 @@
         _type_
             _description_
         """
-        """
-        Implements gradients for backward mode autograd
-
-=======
-        Implements gradients for backward mode autograd
-
->>>>>>> bc6433f5
-        Args:
-            ctx: Pytorch context object TODO
-            grad_output: left-hand multiplicand in VJP TODO
-
-        Returns:
-            Tuple of derivatives with respect to each input to the forward
-                method.
-        """
         _i_sign = ctx.isign
         _mode_ordering = ctx.mode_ordering
         _fftshift = ctx.fftshift
         _finufftkwargs = ctx.finufftkwargs
 
-<<<<<<< HEAD
         points, targets = ctx.saved_tensors
-
-=======
->>>>>>> bc6433f5
+        
         grad_points = grad_targets = None
 
         if ctx.needs_input_grad[0]:
@@ -569,7 +467,6 @@
             for k = 0, ..., N-1
         ```
 
-<<<<<<< HEAD
         Parameters
         ----------
         ctx : TODO
@@ -589,19 +486,6 @@
         -------
         torch.Tensor
             The resultant array f[k]
-=======
-        Args:
-            ctx: Pytorch context object or None
-            points: The non-uniform points x_j; valid only between -3pi and 3pi
-            values: The source strengths c_j
-            targets: Fourier mode coefficient tensor of length N1, where N1 may be even or odd.
-            out: Array to take the output in-place
-            **finufftkwargs: Keyword arguments
-                # TODO -- link the one FINUFFT page regarding keywords, etc
-
-        Returns:
-            torch.Tensor: The resultant array
->>>>>>> bc6433f5
         """
 
         _type3_checks(points, values, targets)
@@ -628,8 +512,7 @@
     @staticmethod
     def backward(ctx, grad_output):
         """
-<<<<<<< HEAD
-        _summary_
+        Implements gradients for backward mode automatic differentation
 
         Parameters
         ----------
@@ -642,23 +525,11 @@
         -------
         TODO [type]
             Tuple of derivatives with respect to each input
-=======
-        Implements gradients for backward mode autograd
-
-        Args:
-            ctx: Pytorch context object
-            grad_output: left-hand multiplicand in VJP
-
-        Returns:
-            Tuple of derivatives with respect to each input to the forward
-                method (here, 5).
->>>>>>> bc6433f5
         """
         _i_sign = ctx.isign
         _mode_ordering = ctx.mode_ordering
         _fftshift = ctx.fftshift
         _finufftkwargs = ctx.finufftkwargs
-<<<<<<< HEAD
 
         grad_points = grad_targets = None
 
@@ -672,150 +543,4 @@
 
 ###############################################################################
 # 2d Functions
-###############################################################################
-=======
-
-        grad_points = grad_targets = None
-
-        if ctx.needs_input_grad[0]:
-            grad_points = None
-        if ctx.needs_input_grad[1]:
-            grad_targets = None
-
-        return grad_points, grad_targets, None, None, None
-
-
-########################################################################################
-# 2d Functions
-########################################################################################
-
-
-class finufft2D1(torch.autograd.Function):
-    """
-    FINUFFT 1D problem type 1 (non-uniform points)
-    """
-
-    @staticmethod
-    def forward(
-        ctx,
-        points: torch.Tensor,
-        values: torch.Tensor,
-        output_shape: Optional[int] = None,
-        out: Optional[torch.Tensor] = None,
-        fftshift: bool = False,
-        **finufftkwargs: Optional[str],
-    ) -> torch.Tensor:
-        """Evaluates the Type 1 NUFFT on the inputs.
-
-        NOTE: By default, the ordering is set to match that of Pytorch,
-         Numpy, and Scipy's FFT implementations. To match the mode ordering
-         native to FINUFFT, set fftshift = True.
-        ```
-                M-1
-        f[k1] = SUM c[j] exp(+/-i k1 x(j))
-                j=0
-
-            for -N1/2 <= k1 <= (N1-1)/2
-        ```
-
-        Args:
-            ctx: PyTorch context object
-            points: The non-uniform points x_j; valid only
-                between -3pi and 3pi.
-            values: The source strengths c_j
-            output_shape: Number of Fourier modes to use in the computation;
-                should be specified if out is not given. If neither are
-                given, the length of values and points will be used to
-                infer output_shape.
-            out: Vector to fill in-place with resulting values; should be
-                provided if output_shape is not given
-            fftshift: If true, centers the 0 mode in the
-                resultant torch.Tensor.
-            **finufftkwargs: Keyword arguments to be passed directly
-                into FINUFFT Python API
-                #TODO -- link the one page, and note also isign.
-
-        Raises:
-            ValueError: in the case that the mode ordering is double specified,
-                implying a conflict (only one of modeord or fftshift should be provided)
-
-        Returns:
-            torch.Tensor: The resultant array
-        """
-
-        # TODO -- probably want to do away with
-        if output_shape is None and out is None:
-            output_shape = len(points)
-
-        _type1_checks(points, values)
-
-        finufftkwargs = {k: v for k, v in finufftkwargs.items()}
-        _mode_ordering = finufftkwargs.pop("modeord", 1)
-        _i_sign = finufftkwargs.pop("isign", -1)
-
-        if fftshift:
-            if _mode_ordering != 1:
-                raise ValueError(
-                    "Double specification of Fourier mode ordering;\
-                         only one of fftshift and modeord should be given"
-                )
-            _mode_ordering = 0
-
-        ctx.isign = _i_sign
-        ctx.mode_ordering = _mode_ordering
-        ctx.finufftkwargs = finufftkwargs
-
-        ctx.save_for_backward(points, values)
-
-        finufft_out = finufft.nufft2d1(
-            points.numpy(),
-            values.numpy(),
-            output_shape,
-            modeord=_mode_ordering,
-            isign=_i_sign,
-            **finufftkwargs,
-        )
-
-        return torch.from_numpy(finufft_out)
-
-    @staticmethod
-    def backward(ctx, grad_output: torch.Tensor):
-        """
-        Implements gradients for backward mode automatic differentiation
-
-        Args:
-            ctx: Pytorch context object TODO
-            grad_output: vjp output
-
-        Returns:
-            TODO : tuple of derivatives with respect to each input; only defined
-                in the case the input is a torch.Tensor
-        """
-
-        _i_sign = ctx.isign
-        _mode_ordering = ctx.mode_ordering
-        finufftkwargs = ctx.finufftkwargs
-
-        points, values = ctx.saved_tensors
-        grad_points = grad_values = None
-
-        if ctx.needs_input_grad[0]:
-            # w.r.t. the points x_j
-            grad_points = None  # finufft.nufft1d2()
-        if ctx.needs_input_grad[1]:
-            # w.r.t. the values c_j
-            np_points = points.detach().numpy()
-            np_grad_output = grad_output.numpy()
-
-            grad_values = torch.from_numpy(
-                finufft.nufft2d2(
-                    np_points,
-                    np_grad_output,
-                    isign=_i_sign,
-                    modeord=_mode_ordering,
-                    **finufftkwargs,
-                )
-            )
-
-        return grad_points, grad_values, None, None, None, None
->>>>>>> bc6433f5
+###############################################################################