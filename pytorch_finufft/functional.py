--- conflicted
+++ resolved
@@ -144,11 +144,7 @@
                 k_ramp = torch.fft.ifftshift(k_ramp)
 
             # TODO analytically work out if we can simplify this *1j, the below conj, and below *values
-<<<<<<< HEAD
             ramped_grad_output = k_ramp * grad_output * 1j * _i_sign
-=======
-            ramped_grad_output = k_ramp * grad_output * 1j
->>>>>>> 6591f020
 
             np_points = (points.data).numpy()
             np_grad_output = (ramped_grad_output.data).numpy()
@@ -157,11 +153,7 @@
                 finufft.nufft1d2(
                     np_points,
                     np_grad_output,
-<<<<<<< HEAD
                     isign=_i_sign,
-=======
-                    isign=(-1 * _i_sign),
->>>>>>> 6591f020
                     modeord=_mode_ordering,
                     **finufftkwargs,
                 )
